import { App, CfnOutput, Stack } from "@aws-cdk/core";
import { get, merge } from "lodash";
import { AwsCfInstruction, AwsLambdaVpcConfig } from "@serverless/typescript";
import { getStackOutput } from "../CloudFormation";
import { CloudformationTemplate, Provider as LegacyAwsProvider, Serverless } from "../types/serverless";
import { awsRequest } from "./aws";
import { ConstructInterface } from ".";
import { StaticConstructInterface } from "./Construct";
import ServerlessError from "../utils/error";
import { Storage } from "../constructs/Storage";
import { Queue } from "../constructs/Queue";
import { VPC } from "../constructs/VPC";
import { Webhook } from "../constructs/Webhook";
import { StaticWebsite } from "../constructs/StaticWebsite";

export class AwsProvider {
    private static readonly constructClasses: Record<string, StaticConstructInterface> = {};

    static registerConstructs(...constructClasses: StaticConstructInterface[]): void {
        for (const constructClass of constructClasses) {
            if (constructClass.type in this.constructClasses) {
                throw new ServerlessError(
                    `The construct type '${constructClass.type}' was registered twice`,
                    "LIFT_CONSTRUCT_TYPE_CONFLICT"
                );
            }
            this.constructClasses[constructClass.type] = constructClass;
        }
    }

    static getConstructClass(type: string): StaticConstructInterface | undefined {
        return this.constructClasses[type];
    }

    static getAllConstructClasses(): StaticConstructInterface[] {
        return Object.values(this.constructClasses);
    }

    private readonly app: App;
    public readonly stack: Stack;
    public readonly region: string;
    public readonly stackName: string;
    private readonly legacyProvider: LegacyAwsProvider;
    public naming: { getStackName: () => string; getLambdaLogicalId: (functionName: string) => string };

    constructor(private readonly serverless: Serverless) {
        this.stackName = serverless.getProvider("aws").naming.getStackName();
        this.app = new App();
        this.stack = new Stack(this.app);
        this.legacyProvider = serverless.getProvider("aws");
        this.naming = this.legacyProvider.naming;
        this.region = serverless.getProvider("aws").getRegion();
        serverless.stack = this.stack;
    }

    create(type: string, id: string): ConstructInterface {
        const Construct = AwsProvider.getConstructClass(type);
        if (Construct === undefined) {
            throw new ServerlessError(
                `The construct '${id}' has an unknown type '${type}'\n` +
                    "Find all construct types available here: https://github.com/getlift/lift#constructs",
                "LIFT_UNKNOWN_CONSTRUCT_TYPE"
            );
        }
        const configuration = get(this.serverless.configurationInput.constructs, id, {});

        return Construct.create(this, id, configuration);
    }

    addFunction(functionName: string, functionConfig: unknown): void {
        if (!this.serverless.configurationInput.functions) {
            // If serverless.yml does not contain any functions, bootstrapping a new empty functions config
            this.serverless.configurationInput.functions = {};
        }

        Object.assign(this.serverless.service.functions, {
            [functionName]: functionConfig,
        });
        /**
         * We must manually call `setFunctionNames()`: this is a function that normalizes functions.
         * This function is called by the Framework, but we have to call it again because we add new
         * functions after this function has already run. So our new function (that we add here)
         * will not have been normalized.
         */
        this.serverless.service.setFunctionNames(this.serverless.processedInput.options);
    }

    /**
     * @internal
     */
    setVpcConfig(securityGroups: AwsCfInstruction[], subnets: AwsCfInstruction[]): void {
        if (this.getVpcConfig() !== null) {
            throw new ServerlessError(
                "Can't register more than one VPC.\n" +
                    'Either you have several "vpc" constructs \n' +
                    'or you already defined "provider.vpc" in serverless.yml',
                "LIFT_ONLY_ONE_VPC"
            );
        }

        this.serverless.service.provider.vpc = {
            securityGroupIds: securityGroups, // TODO : merge with existing groups ?
            subnetIds: subnets,
        };
    }

    /**
     * This function can be used by other constructs to reference
     * global subnets or security groups in their resources
     *
     * @internal
     */
    getVpcConfig(): AwsLambdaVpcConfig | null {
        return this.serverless.service.provider.vpc ?? null;
    }

    /**
     * Resolves the value of a CloudFormation stack output.
     */
    async getStackOutput(output: CfnOutput): Promise<string | undefined> {
        return getStackOutput(this, output);
    }

    /**
<<<<<<< HEAD
     * Returns a CloudFormation intrinsic function, like Fn::Ref, GetAtt, etc.
     */
    getCloudFormationReference(value: string): AwsCfInstruction {
        return Stack.of(this.stack).resolve(value) as AwsCfInstruction;
    }

    /**
=======
>>>>>>> cb80cd76
     * Send a request to the AWS API.
     */
    request<Input, Output>(service: string, method: string, params: Input): Promise<Output> {
        return awsRequest<Input, Output>(params, service, method, this.legacyProvider);
    }

    appendCloudformationResources(): void {
        merge(this.serverless.service, {
            resources: this.app.synth().getStackByName(this.stack.stackName).template as CloudformationTemplate,
        });
    }
}

/**
 * This is representative of a possible public API to register constructs. How it would work:
 * - 3rd party developers create a custom construct
 * - they also create a plugin that calls:
 *       AwsProvider.registerConstructs(Foo, Bar);
 *  If they use TypeScript, `registerConstructs()` will validate that the construct class
 *  implements both static fields (type, schema, create(), …) and non-static fields (outputs(), references(), …).
 */
AwsProvider.registerConstructs(Storage, Queue, Webhook, StaticWebsite, VPC);<|MERGE_RESOLUTION|>--- conflicted
+++ resolved
@@ -122,16 +122,6 @@
     }
 
     /**
-<<<<<<< HEAD
-     * Returns a CloudFormation intrinsic function, like Fn::Ref, GetAtt, etc.
-     */
-    getCloudFormationReference(value: string): AwsCfInstruction {
-        return Stack.of(this.stack).resolve(value) as AwsCfInstruction;
-    }
-
-    /**
-=======
->>>>>>> cb80cd76
      * Send a request to the AWS API.
      */
     request<Input, Output>(service: string, method: string, params: Input): Promise<Output> {
