import { App, CfnOutput, Stack } from "@aws-cdk/core";
import { get, merge } from "lodash";
import { AwsCfInstruction, AwsLambdaVpcConfig } from "@serverless/typescript";
import { getStackOutput } from "../CloudFormation";
import { CloudformationTemplate, Provider as LegacyAwsProvider, Serverless } from "../types/serverless";
import { awsRequest } from "./aws";
import { ConstructInterface } from ".";
import { StaticConstructInterface } from "./Construct";
import ServerlessError from "../utils/error";
import { Storage } from "../constructs/Storage";
import { Queue } from "../constructs/Queue";
import { Vpc } from "../constructs/Vpc";
import { Webhook } from "../constructs/Webhook";
import { StaticWebsite } from "../constructs/StaticWebsite";
<<<<<<< HEAD
import { ServerSideWebsite } from "../constructs/ServerSideWebsite";
=======
import { DatabaseDynamoDBSingleTable } from "../constructs/DatabaseDynamoDBSingleTable";
>>>>>>> 94e25c21

export class AwsProvider {
    private static readonly constructClasses: Record<string, StaticConstructInterface> = {};

    static registerConstructs(...constructClasses: StaticConstructInterface[]): void {
        for (const constructClass of constructClasses) {
            if (constructClass.type in this.constructClasses) {
                throw new ServerlessError(
                    `The construct type '${constructClass.type}' was registered twice`,
                    "LIFT_CONSTRUCT_TYPE_CONFLICT"
                );
            }
            this.constructClasses[constructClass.type] = constructClass;
        }
    }

    static getConstructClass(type: string): StaticConstructInterface | undefined {
        return this.constructClasses[type];
    }

    static getAllConstructClasses(): StaticConstructInterface[] {
        return Object.values(this.constructClasses);
    }

    private readonly app: App;
    public readonly stack: Stack;
    public readonly region: string;
    public readonly stackName: string;
    private readonly legacyProvider: LegacyAwsProvider;
    public naming: {
        getStackName: () => string;
        getLambdaLogicalId: (functionName: string) => string;
        getRestApiLogicalId: () => string;
        getHttpApiLogicalId: () => string;
    };

    constructor(private readonly serverless: Serverless) {
        this.stackName = serverless.getProvider("aws").naming.getStackName();
        this.app = new App();
        this.stack = new Stack(this.app);
        this.legacyProvider = serverless.getProvider("aws");
        this.naming = this.legacyProvider.naming;
        this.region = serverless.getProvider("aws").getRegion();
        serverless.stack = this.stack;
    }

    create(type: string, id: string): ConstructInterface {
        const Construct = AwsProvider.getConstructClass(type);
        if (Construct === undefined) {
            throw new ServerlessError(
                `The construct '${id}' has an unknown type '${type}'\n` +
                    "Find all construct types available here: https://github.com/getlift/lift#constructs",
                "LIFT_UNKNOWN_CONSTRUCT_TYPE"
            );
        }
        const configuration = get(this.serverless.configurationInput.constructs, id, {});

        return Construct.create(this, id, configuration);
    }

    addFunction(functionName: string, functionConfig: unknown): void {
        if (!this.serverless.configurationInput.functions) {
            // If serverless.yml does not contain any functions, bootstrapping a new empty functions config
            this.serverless.configurationInput.functions = {};
        }

        Object.assign(this.serverless.service.functions, {
            [functionName]: functionConfig,
        });
        /**
         * We must manually call `setFunctionNames()`: this is a function that normalizes functions.
         * This function is called by the Framework, but we have to call it again because we add new
         * functions after this function has already run. So our new function (that we add here)
         * will not have been normalized.
         */
        this.serverless.service.setFunctionNames(this.serverless.processedInput.options);
    }

    /**
     * @internal
     */
    setVpcConfig(securityGroups: AwsCfInstruction[], subnets: AwsCfInstruction[]): void {
        if (this.getVpcConfig() !== null) {
            throw new ServerlessError(
                "Can't register more than one VPC.\n" +
                    'Either you have several "vpc" constructs \n' +
                    'or you already defined "provider.vpc" in serverless.yml',
                "LIFT_ONLY_ONE_VPC"
            );
        }

        this.serverless.service.provider.vpc = {
            securityGroupIds: securityGroups, // TODO : merge with existing groups ?
            subnetIds: subnets,
        };
    }

    /**
     * This function can be used by other constructs to reference
     * global subnets or security groups in their resources
     *
     * @internal
     */
    getVpcConfig(): AwsLambdaVpcConfig | null {
        return this.serverless.service.provider.vpc ?? null;
    }

    /**
     * Resolves the value of a CloudFormation stack output.
     */
    async getStackOutput(output: CfnOutput): Promise<string | undefined> {
        return getStackOutput(this, output);
    }

    /**
     * Send a request to the AWS API.
     */
    request<Input, Output>(service: string, method: string, params: Input): Promise<Output> {
        return awsRequest<Input, Output>(params, service, method, this.legacyProvider);
    }

    appendCloudformationResources(): void {
        merge(this.serverless.service, {
            resources: this.app.synth().getStackByName(this.stack.stackName).template as CloudformationTemplate,
        });
    }
}

/**
 * This is representative of a possible public API to register constructs. How it would work:
 * - 3rd party developers create a custom construct
 * - they also create a plugin that calls:
 *       AwsProvider.registerConstructs(Foo, Bar);
 *  If they use TypeScript, `registerConstructs()` will validate that the construct class
 *  implements both static fields (type, schema, create(), …) and non-static fields (outputs(), references(), …).
 */
<<<<<<< HEAD
AwsProvider.registerConstructs(Storage, Queue, Webhook, StaticWebsite, Vpc, ServerSideWebsite);
=======
AwsProvider.registerConstructs(Storage, Queue, Webhook, StaticWebsite, Vpc, DatabaseDynamoDBSingleTable);
>>>>>>> 94e25c21
<|MERGE_RESOLUTION|>--- conflicted
+++ resolved
@@ -12,11 +12,8 @@
 import { Vpc } from "../constructs/Vpc";
 import { Webhook } from "../constructs/Webhook";
 import { StaticWebsite } from "../constructs/StaticWebsite";
-<<<<<<< HEAD
+import { DatabaseDynamoDBSingleTable } from "../constructs/DatabaseDynamoDBSingleTable";
 import { ServerSideWebsite } from "../constructs/ServerSideWebsite";
-=======
-import { DatabaseDynamoDBSingleTable } from "../constructs/DatabaseDynamoDBSingleTable";
->>>>>>> 94e25c21
 
 export class AwsProvider {
     private static readonly constructClasses: Record<string, StaticConstructInterface> = {};
@@ -153,8 +150,12 @@
  *  If they use TypeScript, `registerConstructs()` will validate that the construct class
  *  implements both static fields (type, schema, create(), …) and non-static fields (outputs(), references(), …).
  */
-<<<<<<< HEAD
-AwsProvider.registerConstructs(Storage, Queue, Webhook, StaticWebsite, Vpc, ServerSideWebsite);
-=======
-AwsProvider.registerConstructs(Storage, Queue, Webhook, StaticWebsite, Vpc, DatabaseDynamoDBSingleTable);
->>>>>>> 94e25c21
+AwsProvider.registerConstructs(
+    Storage,
+    Queue,
+    Webhook,
+    StaticWebsite,
+    Vpc,
+    DatabaseDynamoDBSingleTable,
+    ServerSideWebsite
+);